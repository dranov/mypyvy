--- conflicted
+++ resolved
@@ -1,36 +1,18 @@
 from __future__ import annotations
 
-from itertools import product
-
-<<<<<<< HEAD
-from typing import (Any, Callable, cast, Dict, Iterable, Iterator,
-                    List, Optional, Tuple, Union)
-=======
+from itertools import chain, product
+
 from typing import Callable, cast, Dict, Iterator, List, Optional, Tuple, Union
->>>>>>> 70e45f38
 
 import z3
 from networkx import DiGraph  # type: ignore
 
 import syntax
-<<<<<<< HEAD
-from syntax import (Scope, Binder, Expr, Bool, Int, UnaryExpr,
-                    BinaryExpr, NaryExpr, AppExpr, QuantifierExpr,
-                    Id, Let, IfThenElse, ModifiesClause,
-                    DefinitionDecl, RelationDecl, FunctionDecl,
-                    ConstantDecl, StateDecl, Program, New, SortDecl,
-                    Sort, UninterpretedSort, BoolSort, IntSort,
-                    SortInferencePlaceholder)
-from semantics import (Trace, Element, RelationInterp, FunctionInterp,
-                       RelationInterps, FunctionInterps, FirstOrderStructure,
-                       BareFirstOrderStructure)
-=======
 from syntax import Scope, Binder, Expr, Bool, Int, UnaryExpr, BinaryExpr, NaryExpr
 from syntax import AppExpr, QuantifierExpr, Id, Let, IfThenElse
 from syntax import DefinitionDecl, RelationDecl, FunctionDecl, ConstantDecl
-from syntax import Program, SortDecl, Sort, UninterpretedSort, BoolSort, IntSort
+from syntax import Program, SortDecl, Sort, UninterpretedSort, BoolSort, IntSort, SortInferencePlaceholder
 from semantics import Trace, Element, RelationInterp, FunctionInterp, FirstOrderStructure, BareFirstOrderStructure
->>>>>>> 70e45f38
 from z3_utils import z3_quantifier_alternations
 from solver_cvc4 import CVC4Model, CVC4Int
 
