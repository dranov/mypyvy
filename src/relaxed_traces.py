<<<<<<< HEAD
import syntax
import utils
import logic
from logic import Trace, Diagram, Solver
from syntax import Expr, SortedVar
from utils import Set
from updr import RelaxedTrace
from trace import bmc_trace

import itertools
import networkx  # type: ignore
from typing import List, Callable, Union, Dict, TypeVar, Tuple, Optional, cast, Mapping, Sequence

T = TypeVar('T')

def relaxed_program(prog: syntax.Program) -> syntax.Program:
    new_decls: List[syntax.Decl] = [d for d in prog.sorts()]

    actives: Dict[syntax.SortDecl, syntax.RelationDecl] = {}
    for sort in prog.sorts():
        name = prog.scope.fresh('active_' + sort.name)
        r = syntax.RelationDecl(None, name, arity=[syntax.UninterpretedSort(None, sort.name)],
                                mutable=True, derived=None, annotations=[])
        actives[sort] = r
        new_decls.append(r)

    # active relations initial conditions: always true
    for sort in prog.sorts():
        name = prog.scope.fresh(sort.name[0].upper())
        expr = syntax.Forall([syntax.SortedVar(None, name, None)],
                             syntax.Apply(actives[sort].name, [syntax.Id(None, name)]))
        new_decls.append(syntax.InitDecl(None, name=None, expr=expr))

    for d in prog.decls:
        if isinstance(d, syntax.SortDecl):
            pass  # already included above
        elif isinstance(d, syntax.RelationDecl):
            if d.derived_axiom is not None:
                expr = syntax.relativize_quantifiers(actives, d.derived_axiom)
                new_decls.append(syntax.RelationDecl(None, d.name, d.arity, d.mutable, expr,
                                                     d.annotations))
            else:
                new_decls.append(d)
        elif isinstance(d, syntax.ConstantDecl):
            new_decls.append(d)
        elif isinstance(d, syntax.FunctionDecl):
            new_decls.append(d)
        elif isinstance(d, syntax.AxiomDecl):
            new_decls.append(d)
        elif isinstance(d, syntax.InitDecl):
            new_decls.append(d)
        elif isinstance(d, syntax.DefinitionDecl):
            assert not isinstance(d.body, syntax.BlockStatement), \
                "relax does not support transitions written in imperative syntax"
            mods, expr = d.body
            expr = syntax.relativize_quantifiers(actives, expr, old=d.twostate)
            if d.public:
                guard = syntax.relativization_guard_for_binder(actives, d.binder, old=True)
                expr = syntax.And(guard, expr)
            new_decls.append(syntax.DefinitionDecl(None, d.public, d.twostate, d.name,
                                                   params=d.binder.vs, body=(mods, expr)))
        elif isinstance(d, syntax.InvariantDecl):
            expr = syntax.relativize_quantifiers(actives, d.expr)
            new_decls.append(syntax.InvariantDecl(None, d.name, expr=expr,
                                                  is_safety=d.is_safety, is_sketch=d.is_sketch))
        else:
            assert False, d

    new_decls.append(relaxation_action_def(prog, actives=actives, fresh=True))

    res = syntax.Program(new_decls)
    res.resolve() # #sorrynotsorry
    return res


def relaxation_action_def(prog: syntax.Program,
                          actives: Optional[Dict[syntax.SortDecl, syntax.RelationDecl]]=None,
                          fresh: bool=True)  \
                            -> syntax.DefinitionDecl:
    decrease_name = (prog.scope.fresh('decrease_domain') if fresh else 'decrease_domain')
    mods = []
    conjs: List[Expr] = []
    if actives is None:
        actives = active_rel_by_sort(prog)

    # a conjunct allowing each domain to decrease
    for sort in prog.sorts():
        name = prog.scope.fresh(sort.name[0].upper())
        ap = syntax.Apply(actives[sort].name, [syntax.Id(None, name)])
        expr = syntax.Forall([syntax.SortedVar(None, name, None)],
                             syntax.Implies(ap, syntax.Old(ap)))
        conjs.append(expr)
        mods.append(syntax.ModifiesClause(None, actives[sort].name))

    # constants are active
    for const in prog.constants():
        conjs.append(syntax.Apply(actives[syntax.get_decl_from_sort(const.sort)].name,
                                  [syntax.Id(None, const.name)]))

    # functions map active to active
    for func in prog.functions():
        names: List[str] = []
        func_conjs = []
        for arg_sort in func.arity:
            arg_sort_decl = syntax.get_decl_from_sort(arg_sort)
            name = prog.scope.fresh(arg_sort_decl.name[0].upper(),
                                    also_avoid=names)
            names.append(name)
            func_conjs.append(syntax.Apply(actives[arg_sort_decl].name, [syntax.Id(None, name)]))
        ap_func = syntax.Old(syntax.Apply(func.name, [syntax.Id(None, name) for name in names]))
        active_func = syntax.Apply(actives[syntax.get_decl_from_sort(func.sort)].name, [ap_func])
        conjs.append(syntax.Forall([syntax.SortedVar(None, name, None) for name in names],
                                   syntax.Implies(syntax.And(*func_conjs), active_func)))

    # (relativized) axioms hold after relaxation
    for axiom in prog.axioms():
        if not syntax.is_universal(axiom.expr):
            conjs.append(syntax.relativize_quantifiers(actives, axiom.expr))

    # derived relations have the same interpretation on the active domain
    for rel in prog.derived_relations():
        names = []
        rel_conjs = []
        for arg_sort in rel.arity:
            arg_sort_decl = syntax.get_decl_from_sort(arg_sort)
            name = prog.scope.fresh(arg_sort_decl.name[0].upper(),
                                    also_avoid=names)
            names.append(name)
            rel_conjs.append(syntax.Apply(actives[arg_sort_decl].name, [syntax.Id(None, name)]))
        ap_rel = syntax.Apply(rel.name, [syntax.Id(None, name) for name in names])
        conjs.append(syntax.Forall([syntax.SortedVar(None, name, None) for name in names],
                                   syntax.Implies(syntax.And(*rel_conjs),
                                                  syntax.Iff(ap_rel, syntax.Old(ap_rel)))))

    return syntax.DefinitionDecl(None, public=True, twostate=True, name=decrease_name,
                                           params=[], body=(mods, syntax.And(*conjs)))




class RelationFact(object):
    def __init__(self, rel: syntax.RelationDecl, els: List[str], polarity: bool):
        self._rel = rel
        self._els = els
        self._polarity = polarity

    def as_expr(self, els_trans: Callable[[str],str]) -> Expr:
        fact_free_vars = syntax.Apply(self._rel.name, [syntax.Id(None, els_trans(e)) for e in self._els])
        if not self._is_positive():
            fact_free_vars = syntax.Not(fact_free_vars)
        return fact_free_vars

    def involved_elms(self) -> List[str]:
        return self._els

    def _is_positive(self) -> bool:
        return self._polarity

    def __repr__(self) -> str:
        return "RelationFact(rel=%s, els=%s, polarity=%s)" % (self._rel, self._els, self._polarity)

    def __str__(self) -> str:
        return "%s(%s) = %s" % (self._rel.name, self._els, str(self._polarity))

class FunctionFact(object):
    def __init__(self, func: syntax.FunctionDecl, param_els: List[str], res_elm: str):
        self._func = func
        self._params_els = param_els
        self._res_elm = res_elm

    def as_expr(self, els_trans: Callable[[str],str]) -> Expr:
        e = syntax.AppExpr(None, self._func.name, [syntax.Id(None, els_trans(e)) for e in self._params_els])
        return syntax.Eq(e, syntax.Id(None, els_trans(self._res_elm)))

    def involved_elms(self) -> List[str]:
        return self._params_els + [self._res_elm]

    def __repr__(self) -> str:
        return "FunctionFact(func=%s, param_els=%s, res_elm=%s)" % (self._func, self._params_els, self._res_elm)

    def __str__(self) -> str:
        return "%s(%s) = %s" % (self._func.name, self._params_els, self._res_elm)

class InequalityFact(object):
    def __init__(self, lhs: str, rhs: str):
        self._lhs = lhs
        self._rhs = rhs

    def as_expr(self, els_trans: Callable[[str],str]) -> Expr:
        return syntax.Neq(syntax.Id(None, els_trans(self._lhs)),
                          syntax.Id(None, els_trans(self._rhs)))

    def involved_elms(self) -> List[str]:
        return [self._lhs, self._rhs]

    def __repr__(self) -> str:
        return "InequalityFact(lhs=%s, rhs=%s)" % (self._lhs, self._rhs)

    def __str__(self) -> str:
        return "%s ! %s" % (self._lhs, self._rhs)

def dict_val_from_rel_name(name: str, m: Dict[syntax.RelationDecl,T]) -> T:
    for r,v in m.items():
        if r.name != name:
            continue
        return v
    raise KeyError

def first_relax_step_idx(trns: Trace) -> int:
    first_relax_idx = trns.transitions.index('decrease_domain')
    assert first_relax_idx != -1, trns.transitions
    assert first_relax_idx + 1 < len(trns.keys)
    return first_relax_idx

def all_relax_step_idx(trns: Trace) -> List[int]:
    res = [i for (i,x) in enumerate(trns.transitions) if x == 'decrease_domain']
    assert len(res) > 0
    assert all(i + 1 < len(trns.keys) for i in res)
    return res

def active_rel(sort: syntax.SortDecl) -> syntax.RelationDecl:
    res = syntax.the_program.scope.get_relation('active_%s' % sort.name)
    assert res is not None
    return res

def active_rel_by_sort(prog: syntax.Program) -> Dict[syntax.SortDecl, syntax.RelationDecl]:
    return dict((sort, active_rel(sort)) for sort in prog.sorts())

def active_var(name: str, sort_name: str) -> syntax.Expr:
    return syntax.Apply('active_%s' % sort_name, [syntax.Id(None, name)])

def closing_qa_cycle(prog: syntax.Program, free_vars_sorts: List[syntax.SortDecl],
                                           existentially_quantified_sorts: List[syntax.SortDecl]) -> bool:
    qa_graph = prog.decls_quantifier_alternation_graph([])
    assert networkx.is_directed_acyclic_graph(qa_graph)

    for asort in free_vars_sorts:
        for esort in existentially_quantified_sorts:
            qa_graph.add_edge(asort.name, esort.name)

    return not networkx.is_directed_acyclic_graph(qa_graph)

def is_rel_blocking_relax(trns: Trace,
                          derived_rel: Tuple[List[Tuple[syntax.SortedVar, str]], Expr]) -> bool:
    relax_idxs = all_relax_step_idx(trns)
    assert len(relax_idxs) > 0
    return any(is_rel_blocking_relax_step(trns, idx, derived_rel)
               for idx in relax_idxs)

def is_rel_blocking_relax_step(trns: Trace, idx: int,
                          derived_rel: Tuple[List[Tuple[syntax.SortedVar, str]], Expr]) -> bool:
    # TODO: probably can obtain the sort from the sortedvar when not using pickle
    free_vars, derived_relation_formula = derived_rel
    free_vars_active_clause = syntax.And(*(active_var(v.name, sort_name) for (v, sort_name) in free_vars))

    diffing_formula = syntax.Exists([v for (v, _) in free_vars],
                                    syntax.And(syntax.Old(syntax.And(free_vars_active_clause,
                                                                     derived_relation_formula)),
                                               syntax.And(free_vars_active_clause,
                                                          syntax.Not(derived_relation_formula))))

    with syntax.the_program.scope.two_state(twostate=True):  # TODO: what is this doing? probably misusing
        diffing_formula.resolve(syntax.the_program.scope, syntax.BoolSort)

    res = trns.eval_double_vocab(diffing_formula, idx)
    assert isinstance(res, bool)
    return cast(bool, res)

def derived_rels_candidates_from_trace(trns: Trace, more_traces: List[Trace],
                                       max_conj_size: int, max_free_vars: int) -> List[Tuple[List[syntax.SortedVar],Expr]]:
    first_relax_idx = first_relax_step_idx(trns)
    pre_relax_state = trns.as_state(first_relax_idx)
    post_relax_state = trns.as_state(first_relax_idx + 1)
    assert pre_relax_state.univs == post_relax_state.univs


    # relaxed elements
    relaxed_elements = []
    for sort, univ in pre_relax_state.univs.items():
        active_rel_name = 'active_' + sort.name         # TODO: de-duplicate
        pre_active_interp = dict_val_from_rel_name(active_rel_name, pre_relax_state.rel_interp)
        post_active_interp = dict_val_from_rel_name(active_rel_name, post_relax_state.rel_interp)
        pre_active_elements = [tup[0] for (tup, b) in pre_active_interp if b]
        post_active_elements = [tup[0] for (tup, b) in post_active_interp if b]
        assert set(post_active_elements).issubset(set(pre_active_elements))

        for relaxed_elem in utils.OrderedSet(pre_active_elements) - set(post_active_elements):
            relaxed_elements.append((sort, relaxed_elem))

    # pre-relaxation step facts concerning at least one relaxed element (other to be found by UPDR)
    relevant_facts: List[Union[RelationFact,FunctionFact,InequalityFact]] = []

    for rel, rintp in pre_relax_state.rel_interp.items():
        for rfact in rintp:
            (elms, polarity) = rfact
            relation_fact = RelationFact(rel, elms, polarity)
            if set(relation_fact.involved_elms()) & set(ename for (_, ename) in relaxed_elements):
                relevant_facts.append(relation_fact)

    for func, fintp in pre_relax_state.func_interp.items():
        for ffact in fintp:
            (els_params, els_res) = ffact
            function_fact = FunctionFact(func, els_params, els_res)
            if set(function_fact.involved_elms()) & set(ename for (_, ename) in relaxed_elements):
                relevant_facts.append(function_fact)

    for sort, elm in relaxed_elements: # other inequalities presumably handled by UPDR
        for other_elm in pre_relax_state.univs[sort]:
            if other_elm == elm:
                continue
            relevant_facts.append(InequalityFact(elm, other_elm))

    # facts blocking this specific relaxation step
    diff_conjunctions = []
    candidates_cache: Set[str] = set()
    for fact_lst in itertools.combinations(relevant_facts, max_conj_size):
        elements = utils.OrderedSet(itertools.chain.from_iterable(fact.involved_elms() for fact in fact_lst))
        relaxed_elements_relevant = [elm for (_, elm) in relaxed_elements if elm in elements]
        vars_from_elm = dict((elm, syntax.SortedVar(None, syntax.the_program.scope.fresh("v%d" % i), None))
                                for (i, elm) in enumerate(elements))
        parameter_elements = elements - set(relaxed_elements_relevant)
        if len(parameter_elements) > max_free_vars:
            continue

        conjuncts = [fact.as_expr(lambda elm: vars_from_elm[elm].name) for fact in fact_lst]

        # for elm, var in vars_from_elm.items():
        # TODO: make the two loops similar
        # TODO: ! use syntax.relativize_quantifiers instead
        for elm in relaxed_elements_relevant:
            var = vars_from_elm[elm]
            sort = pre_relax_state.element_sort(elm)
            active_element_conj = syntax.Apply('active_%s' % sort.name, [syntax.Id(None, var.name)])
            conjuncts.append(active_element_conj)

        derived_relation_formula = syntax.Exists([vars_from_elm[elm]
                                                  for (_, elm) in relaxed_elements
                                                  if elm in vars_from_elm],
                                                 syntax.And(*conjuncts))

        if str(derived_relation_formula) in candidates_cache:
            continue
        candidates_cache.add(str(derived_relation_formula))

        if closing_qa_cycle(syntax.the_program, [pre_relax_state.element_sort(elm) for elm in parameter_elements],
                                                [pre_relax_state.element_sort(elm) for elm in relaxed_elements_relevant]):
            # adding the derived relation would close a quantifier alternation cycle, discard the candidate
            continue

        # if trns.eval_double_vocab(diffing_formula, first_relax_idx):
        if is_rel_blocking_relax_step(trns, first_relax_idx,
                                 ([(vars_from_elm[elm], pre_relax_state.element_sort(elm).name) for elm in parameter_elements],
                                  derived_relation_formula)):
            # if all(trs.eval_double_vocab(diffing_formula, first_relax_step_idx(trs)) for trs in more_traces):
                diff_conjunctions.append(([vars_from_elm[elm] for elm in parameter_elements],
                                           derived_relation_formula))

    return diff_conjunctions

def replace_relaxation_action(prog: syntax.Program, new_relax_action: syntax.DefinitionDecl) -> syntax.Program:
    old_relaxation_action = prog.scope.get('decrease_domain')
    decls = [decl for decl in prog.decls if decl != old_relaxation_action]
    decls.append(new_relax_action)
    return syntax.Program(decls)


def transition_decl_from_name(transition_name: str) -> syntax.TraceTransitionDecl:
    NO_TOK = None
    NO_ARGS = None
    transition_decl = syntax.TransitionCall(NO_TOK, transition_name, NO_ARGS)
    return syntax.TraceTransitionDecl(syntax.TransitionCalls([transition_decl]))

def relativized_assert_decl(formula: Union[Expr, Diagram]) -> syntax.AssertDecl:
    if isinstance(formula, Diagram):
        expr = formula.to_ast()
    else:
        expr = formula
    relativized_expr = syntax.relativize_quantifiers(active_rels_mapping(), expr)
    return syntax.AssertDecl(None, relativized_expr)

def active_rels_mapping() -> Mapping[syntax.SortDecl, syntax.RelationDecl]:
    # TODO: should be read from the relaxation / the program, not fixed.
    # TODO: duplicated from relaxed_program()
    actives: Dict[syntax.SortDecl, syntax.RelationDecl] = {}
    prog = syntax.the_program

    for sort in prog.sorts():
        name = 'active_' + sort.name # prog.scope.fresh('active_' + sort.name)
        r = syntax.RelationDecl(None, name, arity=[syntax.UninterpretedSort(None, sort.name)],
                                mutable=True, derived=None, annotations=[])
        actives[sort] = r

    return actives

def exact_state_expr(prog: syntax.Program, diag: Diagram) -> Expr:
    restrictors: List[Expr] = []

    diag_expr = diag.to_ast()
    assert isinstance(diag_expr, syntax.QuantifierExpr) and diag_expr.quant == 'EXISTS'

    import itertools  # type: ignore # TODO: stub
    for sort, vars in itertools.groupby(diag_expr.vs(), lambda v: v.sort):  # TODO; need to sort first
        free_var = syntax.SortedVar(None, syntax.the_program.scope.fresh("v_%s" % str(sort)), None)
        consts = list(filter(lambda c: c.sort == sort,
                             prog.constants()))  # TODO: diagram simplification omits them from the exists somewhere
        els: Sequence[Union[syntax.SortedVar, syntax.ConstantDecl]]
        els = list(vars)
        els += consts
        restrict_domain = syntax.Forall([free_var],
                                        syntax.Or(*(syntax.Eq(syntax.Id(None, free_var.name),
                                                              syntax.Id(None, v.name))
                                                    for v in els)))
        restrictors += [restrict_domain]

    res = syntax.Exists(diag_expr.vs(),
                        syntax.And(diag_expr.body, *restrictors))
    res.resolve(prog.scope, syntax.BoolSort)
    return res


def diagram_trace_to_explicitly_relaxed_trace_decl(prog: syntax.Program,
                                                   trace: RelaxedTrace,
                                                   ending_property: Expr) -> syntax.TraceDecl:
    trace = list(reversed(trace))

    components: List[syntax.TraceComponent] = []

    assert len(trace) > 1
    _, first_diag = trace[0]
    assert isinstance(first_diag, Diagram)
    components.append(relativized_assert_decl(syntax.And(*(init.expr for init in syntax.the_program.inits()),
                                                         exact_state_expr(prog, first_diag))))

    for pre, post in zip(trace, trace[1:]):
        t, pre_diag = pre
        assert t is not None
        _, post_diag = post

        assert isinstance(pre_diag, Diagram)
        assert isinstance(post_diag, Diagram)

        actual_transition = transition_decl_from_name(t.prog_transition_name())
        components.append(actual_transition)

        assert len(pre_diag.vs()) >= len(post_diag.vs())
        if len(pre_diag.vs()) != len(post_diag.vs()):
            components.append(transition_decl_from_name('decrease_domain'))  # TODO: make non-hardcoded

    # _, last_diag = trace[-1]
    components.append(relativized_assert_decl(ending_property))

    return syntax.TraceDecl(None, components, True)

def diagram_trace_to_explicitly_relaxed_trace(prog: syntax.Program,
                                              trace: RelaxedTrace,
                                              safety: Sequence[syntax.InvariantDecl]) -> logic.Trace:
    relaxed_prog = relaxed_program(syntax.the_program)

    end_expr = syntax.Not(syntax.And(*(invd.expr for invd in safety)))
    end_expr.resolve(syntax.the_program.scope, syntax.BoolSort)
    trace_decl = diagram_trace_to_explicitly_relaxed_trace_decl(prog, trace, end_expr)

    with syntax.prog_context(relaxed_prog):
        s = Solver()

        trace_decl.resolve(syntax.the_program.scope)

        print(trace_decl)

        from datetime import datetime
        start = datetime.now()
        res = bmc_trace(relaxed_prog, trace_decl, s, lambda slvr, ks: logic.check_solver(slvr, ks, minimize=True))
        end = datetime.now()
        print(res)
        print("elapsed:", end - start)
        assert res is not None
        assert False
        return res
=======
import syntax
import utils
import logic
from logic import Trace, Diagram, Solver
from syntax import Expr, SortedVar
from utils import Set
from updr import RelaxedTrace
from trace import bmc_trace

import itertools
import networkx  # type: ignore
from typing import List, Callable, Union, Dict, TypeVar, Tuple, Optional, cast, Mapping, Sequence

T = TypeVar('T')

def relaxed_program(prog: syntax.Program) -> syntax.Program:
    new_decls: List[syntax.Decl] = [d for d in prog.sorts()]

    actives: Dict[syntax.SortDecl, syntax.RelationDecl] = {}
    for sort in prog.sorts():
        name = prog.scope.fresh('active_' + sort.name)
        r = syntax.RelationDecl(None, name, arity=[syntax.UninterpretedSort(None, sort.name)],
                                mutable=True, derived=None, annotations=[])
        actives[sort] = r
        new_decls.append(r)

    # active relations initial conditions: always true
    for sort in prog.sorts():
        name = prog.scope.fresh(sort.name[0].upper())
        expr = syntax.Forall([syntax.SortedVar(None, name, None)],
                             syntax.Apply(actives[sort].name, [syntax.Id(None, name)]))
        new_decls.append(syntax.InitDecl(None, name=None, expr=expr))

    for d in prog.decls:
        if isinstance(d, syntax.SortDecl):
            pass  # already included above
        elif isinstance(d, syntax.RelationDecl):
            if d.derived_axiom is not None:
                expr = syntax.relativize_quantifiers(actives, d.derived_axiom)
                new_decls.append(syntax.RelationDecl(None, d.name, d.arity, d.mutable, expr,
                                                     d.annotations))
            else:
                new_decls.append(d)
        elif isinstance(d, syntax.ConstantDecl):
            new_decls.append(d)
        elif isinstance(d, syntax.FunctionDecl):
            new_decls.append(d)
        elif isinstance(d, syntax.AxiomDecl):
            new_decls.append(d)
        elif isinstance(d, syntax.InitDecl):
            new_decls.append(d)
        elif isinstance(d, syntax.DefinitionDecl):
            assert not isinstance(d.body, syntax.BlockStatement), \
                "relax does not support transitions written in imperative syntax"
            mods, expr = d.body
            expr = syntax.relativize_quantifiers(actives, expr, old=d.twostate)
            if d.public:
                guard = syntax.relativization_guard_for_binder(actives, d.binder, old=True)
                expr = syntax.And(guard, expr)
            new_decls.append(syntax.DefinitionDecl(None, d.public, d.twostate, d.name,
                                                   params=d.binder.vs, body=(mods, expr)))
        elif isinstance(d, syntax.InvariantDecl):
            expr = syntax.relativize_quantifiers(actives, d.expr)
            new_decls.append(syntax.InvariantDecl(None, d.name, expr=expr,
                                                  is_safety=d.is_safety, is_sketch=d.is_sketch))
        else:
            assert False, d

    new_decls.append(relaxation_action_def(prog, actives=actives, fresh=True))

    res = syntax.Program(new_decls)
    res.resolve() # #sorrynotsorry
    return res


def relaxation_action_def(prog: syntax.Program,
                          actives: Optional[Dict[syntax.SortDecl, syntax.RelationDecl]]=None,
                          fresh: bool=True)  \
                            -> syntax.DefinitionDecl:
    decrease_name = (prog.scope.fresh('decrease_domain') if fresh else 'decrease_domain')
    mods = []
    conjs: List[Expr] = []
    if actives is None:
        actives = active_rel_by_sort(prog)

    # a conjunct allowing each domain to decrease
    for sort in prog.sorts():
        name = prog.scope.fresh(sort.name[0].upper())
        ap = syntax.Apply(actives[sort].name, [syntax.Id(None, name)])
        expr = syntax.Forall([syntax.SortedVar(None, name, None)],
                             syntax.Implies(ap, syntax.Old(ap)))
        conjs.append(expr)
        mods.append(syntax.ModifiesClause(None, actives[sort].name))

    # constants are active
    for const in prog.constants():
        conjs.append(syntax.Apply(actives[syntax.get_decl_from_sort(const.sort)].name,
                                  [syntax.Id(None, const.name)]))

    # functions map active to active
    for func in prog.functions():
        names: List[str] = []
        func_conjs = []
        for arg_sort in func.arity:
            arg_sort_decl = syntax.get_decl_from_sort(arg_sort)
            name = prog.scope.fresh(arg_sort_decl.name[0].upper(),
                                    also_avoid=names)
            names.append(name)
            func_conjs.append(syntax.Apply(actives[arg_sort_decl].name, [syntax.Id(None, name)]))
        ap_func = syntax.Old(syntax.Apply(func.name, [syntax.Id(None, name) for name in names]))
        active_func = syntax.Apply(actives[syntax.get_decl_from_sort(func.sort)].name, [ap_func])
        conjs.append(syntax.Forall([syntax.SortedVar(None, name, None) for name in names],
                                   syntax.Implies(syntax.And(*func_conjs), active_func)))

    # (relativized) axioms hold after relaxation
    for axiom in prog.axioms():
        if not syntax.is_universal(axiom.expr):
            conjs.append(syntax.relativize_quantifiers(actives, axiom.expr))

    # derived relations have the same interpretation on the active domain
    for rel in prog.derived_relations():
        names = []
        rel_conjs = []
        for arg_sort in rel.arity:
            arg_sort_decl = syntax.get_decl_from_sort(arg_sort)
            name = prog.scope.fresh(arg_sort_decl.name[0].upper(),
                                    also_avoid=names)
            names.append(name)
            rel_conjs.append(syntax.Apply(actives[arg_sort_decl].name, [syntax.Id(None, name)]))
        ap_rel = syntax.Apply(rel.name, [syntax.Id(None, name) for name in names])
        conjs.append(syntax.Forall([syntax.SortedVar(None, name, None) for name in names],
                                   syntax.Implies(syntax.And(*rel_conjs),
                                                  syntax.Iff(ap_rel, syntax.Old(ap_rel)))))

    return syntax.DefinitionDecl(None, public=True, twostate=True, name=decrease_name,
                                           params=[], body=(mods, syntax.And(*conjs)))




class RelationFact(object):
    def __init__(self, rel: syntax.RelationDecl, els: List[str], polarity: bool):
        self._rel = rel
        self._els = els
        self._polarity = polarity

    def as_expr(self, els_trans: Callable[[str],str]) -> Expr:
        fact_free_vars = syntax.Apply(self._rel.name, [syntax.Id(None, els_trans(e)) for e in self._els])
        if not self._is_positive():
            fact_free_vars = syntax.Not(fact_free_vars)
        return fact_free_vars

    def involved_elms(self) -> List[str]:
        return self._els

    def _is_positive(self) -> bool:
        return self._polarity

    def __repr__(self) -> str:
        return "RelationFact(rel=%s, els=%s, polarity=%s)" % (self._rel, self._els, self._polarity)

    def __str__(self) -> str:
        return "%s(%s) = %s" % (self._rel.name, self._els, str(self._polarity))

class FunctionFact(object):
    def __init__(self, func: syntax.FunctionDecl, param_els: List[str], res_elm: str):
        self._func = func
        self._params_els = param_els
        self._res_elm = res_elm

    def as_expr(self, els_trans: Callable[[str],str]) -> Expr:
        e = syntax.AppExpr(None, self._func.name, [syntax.Id(None, els_trans(e)) for e in self._params_els])
        return syntax.Eq(e, syntax.Id(None, els_trans(self._res_elm)))

    def involved_elms(self) -> List[str]:
        return self._params_els + [self._res_elm]

    def __repr__(self) -> str:
        return "FunctionFact(func=%s, param_els=%s, res_elm=%s)" % (self._func, self._params_els, self._res_elm)

    def __str__(self) -> str:
        return "%s(%s) = %s" % (self._func.name, self._params_els, self._res_elm)

class InequalityFact(object):
    def __init__(self, lhs: str, rhs: str):
        self._lhs = lhs
        self._rhs = rhs

    def as_expr(self, els_trans: Callable[[str],str]) -> Expr:
        return syntax.Neq(syntax.Id(None, els_trans(self._lhs)),
                          syntax.Id(None, els_trans(self._rhs)))

    def involved_elms(self) -> List[str]:
        return [self._lhs, self._rhs]

    def __repr__(self) -> str:
        return "InequalityFact(lhs=%s, rhs=%s)" % (self._lhs, self._rhs)

    def __str__(self) -> str:
        return "%s ! %s" % (self._lhs, self._rhs)

def dict_val_from_rel_name(name: str, m: Dict[syntax.RelationDecl,T]) -> T:
    for r,v in m.items():
        if r.name != name:
            continue
        return v
    raise KeyError

def first_relax_step_idx(trns: Trace) -> int:
    first_relax_idx = trns.transitions.index('decrease_domain')
    assert first_relax_idx != -1, trns.transitions
    assert first_relax_idx + 1 < len(trns.keys)
    return first_relax_idx

def all_relax_step_idx(trns: Trace) -> List[int]:
    res = [i for (i,x) in enumerate(trns.transitions) if x == 'decrease_domain']
    assert len(res) > 0
    assert all(i + 1 < len(trns.keys) for i in res)
    return res

def active_rel(sort: syntax.SortDecl) -> syntax.RelationDecl:
    res = syntax.the_program.scope.get_relation('active_%s' % sort.name)
    assert res is not None
    return res

def active_rel_by_sort(prog: syntax.Program) -> Dict[syntax.SortDecl, syntax.RelationDecl]:
    return dict((sort, active_rel(sort)) for sort in prog.sorts())

def active_var(name: str, sort_name: str) -> syntax.Expr:
    return syntax.Apply('active_%s' % sort_name, [syntax.Id(None, name)])

def closing_qa_cycle(prog: syntax.Program, free_vars_sorts: List[syntax.SortDecl],
                                           existentially_quantified_sorts: List[syntax.SortDecl]) -> bool:
    qa_graph = prog.decls_quantifier_alternation_graph([])
    assert networkx.is_directed_acyclic_graph(qa_graph)

    for asort in free_vars_sorts:
        for esort in existentially_quantified_sorts:
            qa_graph.add_edge(asort.name, esort.name)

    return not networkx.is_directed_acyclic_graph(qa_graph)

def is_rel_blocking_relax(trns: Trace,
                          derived_rel: Tuple[List[Tuple[syntax.SortedVar, str]], Expr]) -> bool:
    relax_idxs = all_relax_step_idx(trns)
    assert len(relax_idxs) > 0
    return any(is_rel_blocking_relax_step(trns, idx, derived_rel)
               for idx in relax_idxs)

def is_rel_blocking_relax_step(trns: Trace, idx: int,
                          derived_rel: Tuple[List[Tuple[syntax.SortedVar, str]], Expr]) -> bool:
    # TODO: probably can obtain the sort from the sortedvar when not using pickle
    free_vars, derived_relation_formula = derived_rel
    free_vars_active_clause = syntax.And(*(active_var(v.name, sort_name) for (v, sort_name) in free_vars))

    diffing_formula = syntax.Exists([v for (v, _) in free_vars],
                                    syntax.And(syntax.Old(syntax.And(free_vars_active_clause,
                                                                     derived_relation_formula)),
                                               syntax.And(free_vars_active_clause,
                                                          syntax.Not(derived_relation_formula))))

    with syntax.the_program.scope.two_state(twostate=True):  # TODO: what is this doing? probably misusing
        diffing_formula.resolve(syntax.the_program.scope, syntax.BoolSort)

    res = trns.eval_double_vocab(diffing_formula, idx)
    assert isinstance(res, bool)
    return cast(bool, res)

def derived_rels_candidates_from_trace(trns: Trace, more_traces: List[Trace],
                                       max_conj_size: int, max_free_vars: int) -> List[Tuple[List[syntax.SortedVar],Expr]]:
    first_relax_idx = first_relax_step_idx(trns)
    pre_relax_state = trns.as_state(first_relax_idx)
    post_relax_state = trns.as_state(first_relax_idx + 1)
    assert pre_relax_state.univs == post_relax_state.univs


    # relaxed elements
    relaxed_elements = []
    for sort, univ in pre_relax_state.univs.items():
        active_rel_name = 'active_' + sort.name         # TODO: de-duplicate
        pre_active_interp = dict_val_from_rel_name(active_rel_name, pre_relax_state.rel_interp)
        post_active_interp = dict_val_from_rel_name(active_rel_name, post_relax_state.rel_interp)
        pre_active_elements = [tup[0] for (tup, b) in pre_active_interp if b]
        post_active_elements = [tup[0] for (tup, b) in post_active_interp if b]
        assert set(post_active_elements).issubset(set(pre_active_elements))

        for relaxed_elem in utils.OrderedSet(pre_active_elements) - set(post_active_elements):
            relaxed_elements.append((sort, relaxed_elem))

    # pre-relaxation step facts concerning at least one relaxed element (other to be found by UPDR)
    relevant_facts: List[Union[RelationFact,FunctionFact,InequalityFact]] = []

    for rel, rintp in pre_relax_state.rel_interp.items():
        for rfact in rintp:
            (elms, polarity) = rfact
            relation_fact = RelationFact(rel, elms, polarity)
            if set(relation_fact.involved_elms()) & set(ename for (_, ename) in relaxed_elements):
                relevant_facts.append(relation_fact)

    for func, fintp in pre_relax_state.func_interp.items():
        for ffact in fintp:
            (els_params, els_res) = ffact
            function_fact = FunctionFact(func, els_params, els_res)
            if set(function_fact.involved_elms()) & set(ename for (_, ename) in relaxed_elements):
                relevant_facts.append(function_fact)

    for sort, elm in relaxed_elements: # other inequalities presumably handled by UPDR
        for other_elm in pre_relax_state.univs[sort]:
            if other_elm == elm:
                continue
            relevant_facts.append(InequalityFact(elm, other_elm))

    # facts blocking this specific relaxation step
    diff_conjunctions = []
    candidates_cache: Set[str] = set()
    for fact_lst in itertools.combinations(relevant_facts, max_conj_size):
        elements = utils.OrderedSet(itertools.chain.from_iterable(fact.involved_elms() for fact in fact_lst))
        relaxed_elements_relevant = [elm for (_, elm) in relaxed_elements if elm in elements]
        vars_from_elm = dict((elm, syntax.SortedVar(None, syntax.the_program.scope.fresh("v%d" % i), None))
                                for (i, elm) in enumerate(elements))
        parameter_elements = elements - set(relaxed_elements_relevant)
        if len(parameter_elements) > max_free_vars:
            continue

        conjuncts = [fact.as_expr(lambda elm: vars_from_elm[elm].name) for fact in fact_lst]

        # for elm, var in vars_from_elm.items():
        # TODO: make the two loops similar
        # TODO: ! use syntax.relativize_quantifiers instead
        for elm in relaxed_elements_relevant:
            var = vars_from_elm[elm]
            sort = pre_relax_state.element_sort(elm)
            active_element_conj = syntax.Apply('active_%s' % sort.name, [syntax.Id(None, var.name)])
            conjuncts.append(active_element_conj)

        derived_relation_formula = syntax.Exists([vars_from_elm[elm]
                                                  for (_, elm) in relaxed_elements
                                                  if elm in vars_from_elm],
                                                 syntax.And(*conjuncts))

        if str(derived_relation_formula) in candidates_cache:
            continue
        candidates_cache.add(str(derived_relation_formula))

        if closing_qa_cycle(syntax.the_program, [pre_relax_state.element_sort(elm) for elm in parameter_elements],
                                                [pre_relax_state.element_sort(elm) for elm in relaxed_elements_relevant]):
            # adding the derived relation would close a quantifier alternation cycle, discard the candidate
            continue

        # if trns.eval_double_vocab(diffing_formula, first_relax_idx):
        if is_rel_blocking_relax_step(trns, first_relax_idx,
                                 ([(vars_from_elm[elm], pre_relax_state.element_sort(elm).name) for elm in parameter_elements],
                                  derived_relation_formula)):
            # if all(trs.eval_double_vocab(diffing_formula, first_relax_step_idx(trs)) for trs in more_traces):
                diff_conjunctions.append(([vars_from_elm[elm] for elm in parameter_elements],
                                           derived_relation_formula))

    return diff_conjunctions

def replace_relaxation_action(prog: syntax.Program, new_relax_action: syntax.DefinitionDecl) -> syntax.Program:
    old_relaxation_action = prog.scope.get('decrease_domain')
    decls = [decl for decl in prog.decls if decl != old_relaxation_action]
    decls.append(new_relax_action)
    return syntax.Program(decls)


def transition_decl_from_name(transition_name: str) -> syntax.TraceTransitionDecl:
    NO_TOK = None
    NO_ARGS = None
    transition_decl = syntax.TransitionCall(NO_TOK, transition_name, NO_ARGS)
    return syntax.TraceTransitionDecl(syntax.TransitionCalls([transition_decl]))

def relativized_assert_decl(formula: Union[Expr, Diagram]) -> syntax.AssertDecl:
    if isinstance(formula, Diagram):
        expr = formula.to_ast()
    else:
        expr = formula
    relativized_expr = syntax.relativize_quantifiers(active_rels_mapping(), expr)
    return syntax.AssertDecl(None, relativized_expr)

def active_rels_mapping() -> Mapping[syntax.SortDecl, syntax.RelationDecl]:
    # TODO: should be read from the relaxation / the program, not fixed.
    # TODO: duplicated from relaxed_program()
    actives: Dict[syntax.SortDecl, syntax.RelationDecl] = {}
    prog = syntax.the_program

    for sort in prog.sorts():
        name = 'active_' + sort.name # prog.scope.fresh('active_' + sort.name)
        r = syntax.RelationDecl(None, name, arity=[syntax.UninterpretedSort(None, sort.name)],
                                mutable=True, derived=None, annotations=[])
        actives[sort] = r

    return actives

def diagram_trace_to_explicitly_relaxed_trace_decl(trace: RelaxedTrace, ending_property: Expr) -> syntax.TraceDecl:
    trace = list(reversed(trace))

    components: List[syntax.TraceComponent] = []
    assert len(trace) > 1
    _, first_diag = trace[0]
    components.append(relativized_assert_decl(first_diag))

    for pre, post in zip(trace, trace[1:]):
        t, pre_diag = pre
        assert t is not None
        _, post_diag = post

        assert isinstance(pre_diag, Diagram)
        assert isinstance(post_diag, Diagram)

        actual_transition = transition_decl_from_name(t.prog_transition_name())
        components.append(actual_transition)

        assert len(pre_diag.vs()) >= len(post_diag.vs())
        if len(pre_diag.vs()) != len(post_diag.vs()):
            components.append(transition_decl_from_name('decrease_domain'))  # TODO: make non-hardcoded

    # _, last_diag = trace[-1]
    components.append(relativized_assert_decl(ending_property))

    return syntax.TraceDecl(None, components, True)

def diagram_trace_to_explicitly_relaxed_trace(trace: RelaxedTrace, safety: Sequence[syntax.InvariantDecl]) -> None:
    relaxed_prog = relaxed_program(syntax.the_program)

    with syntax.prog_context(relaxed_prog):
        s = Solver()

        end_expr = syntax.Not(syntax.And(*(invd.expr for invd in safety)))
        end_expr.resolve(syntax.the_program.scope, syntax.BoolSort)
        trace_decl = diagram_trace_to_explicitly_relaxed_trace_decl(trace, end_expr)
        trace_decl.resolve(syntax.the_program.scope)

        print(trace_decl)

        res = bmc_trace(relaxed_prog, trace_decl, s, lambda slvr, ks: logic.check_solver(slvr, ks, minimize=True))
        print(res)
        assert False
>>>>>>> 2e8731c1
<|MERGE_RESOLUTION|>--- conflicted
+++ resolved
@@ -1,4 +1,3 @@
-<<<<<<< HEAD
 import syntax
 import utils
 import logic
@@ -476,444 +475,4 @@
         print("elapsed:", end - start)
         assert res is not None
         assert False
-        return res
-=======
-import syntax
-import utils
-import logic
-from logic import Trace, Diagram, Solver
-from syntax import Expr, SortedVar
-from utils import Set
-from updr import RelaxedTrace
-from trace import bmc_trace
-
-import itertools
-import networkx  # type: ignore
-from typing import List, Callable, Union, Dict, TypeVar, Tuple, Optional, cast, Mapping, Sequence
-
-T = TypeVar('T')
-
-def relaxed_program(prog: syntax.Program) -> syntax.Program:
-    new_decls: List[syntax.Decl] = [d for d in prog.sorts()]
-
-    actives: Dict[syntax.SortDecl, syntax.RelationDecl] = {}
-    for sort in prog.sorts():
-        name = prog.scope.fresh('active_' + sort.name)
-        r = syntax.RelationDecl(None, name, arity=[syntax.UninterpretedSort(None, sort.name)],
-                                mutable=True, derived=None, annotations=[])
-        actives[sort] = r
-        new_decls.append(r)
-
-    # active relations initial conditions: always true
-    for sort in prog.sorts():
-        name = prog.scope.fresh(sort.name[0].upper())
-        expr = syntax.Forall([syntax.SortedVar(None, name, None)],
-                             syntax.Apply(actives[sort].name, [syntax.Id(None, name)]))
-        new_decls.append(syntax.InitDecl(None, name=None, expr=expr))
-
-    for d in prog.decls:
-        if isinstance(d, syntax.SortDecl):
-            pass  # already included above
-        elif isinstance(d, syntax.RelationDecl):
-            if d.derived_axiom is not None:
-                expr = syntax.relativize_quantifiers(actives, d.derived_axiom)
-                new_decls.append(syntax.RelationDecl(None, d.name, d.arity, d.mutable, expr,
-                                                     d.annotations))
-            else:
-                new_decls.append(d)
-        elif isinstance(d, syntax.ConstantDecl):
-            new_decls.append(d)
-        elif isinstance(d, syntax.FunctionDecl):
-            new_decls.append(d)
-        elif isinstance(d, syntax.AxiomDecl):
-            new_decls.append(d)
-        elif isinstance(d, syntax.InitDecl):
-            new_decls.append(d)
-        elif isinstance(d, syntax.DefinitionDecl):
-            assert not isinstance(d.body, syntax.BlockStatement), \
-                "relax does not support transitions written in imperative syntax"
-            mods, expr = d.body
-            expr = syntax.relativize_quantifiers(actives, expr, old=d.twostate)
-            if d.public:
-                guard = syntax.relativization_guard_for_binder(actives, d.binder, old=True)
-                expr = syntax.And(guard, expr)
-            new_decls.append(syntax.DefinitionDecl(None, d.public, d.twostate, d.name,
-                                                   params=d.binder.vs, body=(mods, expr)))
-        elif isinstance(d, syntax.InvariantDecl):
-            expr = syntax.relativize_quantifiers(actives, d.expr)
-            new_decls.append(syntax.InvariantDecl(None, d.name, expr=expr,
-                                                  is_safety=d.is_safety, is_sketch=d.is_sketch))
-        else:
-            assert False, d
-
-    new_decls.append(relaxation_action_def(prog, actives=actives, fresh=True))
-
-    res = syntax.Program(new_decls)
-    res.resolve() # #sorrynotsorry
-    return res
-
-
-def relaxation_action_def(prog: syntax.Program,
-                          actives: Optional[Dict[syntax.SortDecl, syntax.RelationDecl]]=None,
-                          fresh: bool=True)  \
-                            -> syntax.DefinitionDecl:
-    decrease_name = (prog.scope.fresh('decrease_domain') if fresh else 'decrease_domain')
-    mods = []
-    conjs: List[Expr] = []
-    if actives is None:
-        actives = active_rel_by_sort(prog)
-
-    # a conjunct allowing each domain to decrease
-    for sort in prog.sorts():
-        name = prog.scope.fresh(sort.name[0].upper())
-        ap = syntax.Apply(actives[sort].name, [syntax.Id(None, name)])
-        expr = syntax.Forall([syntax.SortedVar(None, name, None)],
-                             syntax.Implies(ap, syntax.Old(ap)))
-        conjs.append(expr)
-        mods.append(syntax.ModifiesClause(None, actives[sort].name))
-
-    # constants are active
-    for const in prog.constants():
-        conjs.append(syntax.Apply(actives[syntax.get_decl_from_sort(const.sort)].name,
-                                  [syntax.Id(None, const.name)]))
-
-    # functions map active to active
-    for func in prog.functions():
-        names: List[str] = []
-        func_conjs = []
-        for arg_sort in func.arity:
-            arg_sort_decl = syntax.get_decl_from_sort(arg_sort)
-            name = prog.scope.fresh(arg_sort_decl.name[0].upper(),
-                                    also_avoid=names)
-            names.append(name)
-            func_conjs.append(syntax.Apply(actives[arg_sort_decl].name, [syntax.Id(None, name)]))
-        ap_func = syntax.Old(syntax.Apply(func.name, [syntax.Id(None, name) for name in names]))
-        active_func = syntax.Apply(actives[syntax.get_decl_from_sort(func.sort)].name, [ap_func])
-        conjs.append(syntax.Forall([syntax.SortedVar(None, name, None) for name in names],
-                                   syntax.Implies(syntax.And(*func_conjs), active_func)))
-
-    # (relativized) axioms hold after relaxation
-    for axiom in prog.axioms():
-        if not syntax.is_universal(axiom.expr):
-            conjs.append(syntax.relativize_quantifiers(actives, axiom.expr))
-
-    # derived relations have the same interpretation on the active domain
-    for rel in prog.derived_relations():
-        names = []
-        rel_conjs = []
-        for arg_sort in rel.arity:
-            arg_sort_decl = syntax.get_decl_from_sort(arg_sort)
-            name = prog.scope.fresh(arg_sort_decl.name[0].upper(),
-                                    also_avoid=names)
-            names.append(name)
-            rel_conjs.append(syntax.Apply(actives[arg_sort_decl].name, [syntax.Id(None, name)]))
-        ap_rel = syntax.Apply(rel.name, [syntax.Id(None, name) for name in names])
-        conjs.append(syntax.Forall([syntax.SortedVar(None, name, None) for name in names],
-                                   syntax.Implies(syntax.And(*rel_conjs),
-                                                  syntax.Iff(ap_rel, syntax.Old(ap_rel)))))
-
-    return syntax.DefinitionDecl(None, public=True, twostate=True, name=decrease_name,
-                                           params=[], body=(mods, syntax.And(*conjs)))
-
-
-
-
-class RelationFact(object):
-    def __init__(self, rel: syntax.RelationDecl, els: List[str], polarity: bool):
-        self._rel = rel
-        self._els = els
-        self._polarity = polarity
-
-    def as_expr(self, els_trans: Callable[[str],str]) -> Expr:
-        fact_free_vars = syntax.Apply(self._rel.name, [syntax.Id(None, els_trans(e)) for e in self._els])
-        if not self._is_positive():
-            fact_free_vars = syntax.Not(fact_free_vars)
-        return fact_free_vars
-
-    def involved_elms(self) -> List[str]:
-        return self._els
-
-    def _is_positive(self) -> bool:
-        return self._polarity
-
-    def __repr__(self) -> str:
-        return "RelationFact(rel=%s, els=%s, polarity=%s)" % (self._rel, self._els, self._polarity)
-
-    def __str__(self) -> str:
-        return "%s(%s) = %s" % (self._rel.name, self._els, str(self._polarity))
-
-class FunctionFact(object):
-    def __init__(self, func: syntax.FunctionDecl, param_els: List[str], res_elm: str):
-        self._func = func
-        self._params_els = param_els
-        self._res_elm = res_elm
-
-    def as_expr(self, els_trans: Callable[[str],str]) -> Expr:
-        e = syntax.AppExpr(None, self._func.name, [syntax.Id(None, els_trans(e)) for e in self._params_els])
-        return syntax.Eq(e, syntax.Id(None, els_trans(self._res_elm)))
-
-    def involved_elms(self) -> List[str]:
-        return self._params_els + [self._res_elm]
-
-    def __repr__(self) -> str:
-        return "FunctionFact(func=%s, param_els=%s, res_elm=%s)" % (self._func, self._params_els, self._res_elm)
-
-    def __str__(self) -> str:
-        return "%s(%s) = %s" % (self._func.name, self._params_els, self._res_elm)
-
-class InequalityFact(object):
-    def __init__(self, lhs: str, rhs: str):
-        self._lhs = lhs
-        self._rhs = rhs
-
-    def as_expr(self, els_trans: Callable[[str],str]) -> Expr:
-        return syntax.Neq(syntax.Id(None, els_trans(self._lhs)),
-                          syntax.Id(None, els_trans(self._rhs)))
-
-    def involved_elms(self) -> List[str]:
-        return [self._lhs, self._rhs]
-
-    def __repr__(self) -> str:
-        return "InequalityFact(lhs=%s, rhs=%s)" % (self._lhs, self._rhs)
-
-    def __str__(self) -> str:
-        return "%s ! %s" % (self._lhs, self._rhs)
-
-def dict_val_from_rel_name(name: str, m: Dict[syntax.RelationDecl,T]) -> T:
-    for r,v in m.items():
-        if r.name != name:
-            continue
-        return v
-    raise KeyError
-
-def first_relax_step_idx(trns: Trace) -> int:
-    first_relax_idx = trns.transitions.index('decrease_domain')
-    assert first_relax_idx != -1, trns.transitions
-    assert first_relax_idx + 1 < len(trns.keys)
-    return first_relax_idx
-
-def all_relax_step_idx(trns: Trace) -> List[int]:
-    res = [i for (i,x) in enumerate(trns.transitions) if x == 'decrease_domain']
-    assert len(res) > 0
-    assert all(i + 1 < len(trns.keys) for i in res)
-    return res
-
-def active_rel(sort: syntax.SortDecl) -> syntax.RelationDecl:
-    res = syntax.the_program.scope.get_relation('active_%s' % sort.name)
-    assert res is not None
-    return res
-
-def active_rel_by_sort(prog: syntax.Program) -> Dict[syntax.SortDecl, syntax.RelationDecl]:
-    return dict((sort, active_rel(sort)) for sort in prog.sorts())
-
-def active_var(name: str, sort_name: str) -> syntax.Expr:
-    return syntax.Apply('active_%s' % sort_name, [syntax.Id(None, name)])
-
-def closing_qa_cycle(prog: syntax.Program, free_vars_sorts: List[syntax.SortDecl],
-                                           existentially_quantified_sorts: List[syntax.SortDecl]) -> bool:
-    qa_graph = prog.decls_quantifier_alternation_graph([])
-    assert networkx.is_directed_acyclic_graph(qa_graph)
-
-    for asort in free_vars_sorts:
-        for esort in existentially_quantified_sorts:
-            qa_graph.add_edge(asort.name, esort.name)
-
-    return not networkx.is_directed_acyclic_graph(qa_graph)
-
-def is_rel_blocking_relax(trns: Trace,
-                          derived_rel: Tuple[List[Tuple[syntax.SortedVar, str]], Expr]) -> bool:
-    relax_idxs = all_relax_step_idx(trns)
-    assert len(relax_idxs) > 0
-    return any(is_rel_blocking_relax_step(trns, idx, derived_rel)
-               for idx in relax_idxs)
-
-def is_rel_blocking_relax_step(trns: Trace, idx: int,
-                          derived_rel: Tuple[List[Tuple[syntax.SortedVar, str]], Expr]) -> bool:
-    # TODO: probably can obtain the sort from the sortedvar when not using pickle
-    free_vars, derived_relation_formula = derived_rel
-    free_vars_active_clause = syntax.And(*(active_var(v.name, sort_name) for (v, sort_name) in free_vars))
-
-    diffing_formula = syntax.Exists([v for (v, _) in free_vars],
-                                    syntax.And(syntax.Old(syntax.And(free_vars_active_clause,
-                                                                     derived_relation_formula)),
-                                               syntax.And(free_vars_active_clause,
-                                                          syntax.Not(derived_relation_formula))))
-
-    with syntax.the_program.scope.two_state(twostate=True):  # TODO: what is this doing? probably misusing
-        diffing_formula.resolve(syntax.the_program.scope, syntax.BoolSort)
-
-    res = trns.eval_double_vocab(diffing_formula, idx)
-    assert isinstance(res, bool)
-    return cast(bool, res)
-
-def derived_rels_candidates_from_trace(trns: Trace, more_traces: List[Trace],
-                                       max_conj_size: int, max_free_vars: int) -> List[Tuple[List[syntax.SortedVar],Expr]]:
-    first_relax_idx = first_relax_step_idx(trns)
-    pre_relax_state = trns.as_state(first_relax_idx)
-    post_relax_state = trns.as_state(first_relax_idx + 1)
-    assert pre_relax_state.univs == post_relax_state.univs
-
-
-    # relaxed elements
-    relaxed_elements = []
-    for sort, univ in pre_relax_state.univs.items():
-        active_rel_name = 'active_' + sort.name         # TODO: de-duplicate
-        pre_active_interp = dict_val_from_rel_name(active_rel_name, pre_relax_state.rel_interp)
-        post_active_interp = dict_val_from_rel_name(active_rel_name, post_relax_state.rel_interp)
-        pre_active_elements = [tup[0] for (tup, b) in pre_active_interp if b]
-        post_active_elements = [tup[0] for (tup, b) in post_active_interp if b]
-        assert set(post_active_elements).issubset(set(pre_active_elements))
-
-        for relaxed_elem in utils.OrderedSet(pre_active_elements) - set(post_active_elements):
-            relaxed_elements.append((sort, relaxed_elem))
-
-    # pre-relaxation step facts concerning at least one relaxed element (other to be found by UPDR)
-    relevant_facts: List[Union[RelationFact,FunctionFact,InequalityFact]] = []
-
-    for rel, rintp in pre_relax_state.rel_interp.items():
-        for rfact in rintp:
-            (elms, polarity) = rfact
-            relation_fact = RelationFact(rel, elms, polarity)
-            if set(relation_fact.involved_elms()) & set(ename for (_, ename) in relaxed_elements):
-                relevant_facts.append(relation_fact)
-
-    for func, fintp in pre_relax_state.func_interp.items():
-        for ffact in fintp:
-            (els_params, els_res) = ffact
-            function_fact = FunctionFact(func, els_params, els_res)
-            if set(function_fact.involved_elms()) & set(ename for (_, ename) in relaxed_elements):
-                relevant_facts.append(function_fact)
-
-    for sort, elm in relaxed_elements: # other inequalities presumably handled by UPDR
-        for other_elm in pre_relax_state.univs[sort]:
-            if other_elm == elm:
-                continue
-            relevant_facts.append(InequalityFact(elm, other_elm))
-
-    # facts blocking this specific relaxation step
-    diff_conjunctions = []
-    candidates_cache: Set[str] = set()
-    for fact_lst in itertools.combinations(relevant_facts, max_conj_size):
-        elements = utils.OrderedSet(itertools.chain.from_iterable(fact.involved_elms() for fact in fact_lst))
-        relaxed_elements_relevant = [elm for (_, elm) in relaxed_elements if elm in elements]
-        vars_from_elm = dict((elm, syntax.SortedVar(None, syntax.the_program.scope.fresh("v%d" % i), None))
-                                for (i, elm) in enumerate(elements))
-        parameter_elements = elements - set(relaxed_elements_relevant)
-        if len(parameter_elements) > max_free_vars:
-            continue
-
-        conjuncts = [fact.as_expr(lambda elm: vars_from_elm[elm].name) for fact in fact_lst]
-
-        # for elm, var in vars_from_elm.items():
-        # TODO: make the two loops similar
-        # TODO: ! use syntax.relativize_quantifiers instead
-        for elm in relaxed_elements_relevant:
-            var = vars_from_elm[elm]
-            sort = pre_relax_state.element_sort(elm)
-            active_element_conj = syntax.Apply('active_%s' % sort.name, [syntax.Id(None, var.name)])
-            conjuncts.append(active_element_conj)
-
-        derived_relation_formula = syntax.Exists([vars_from_elm[elm]
-                                                  for (_, elm) in relaxed_elements
-                                                  if elm in vars_from_elm],
-                                                 syntax.And(*conjuncts))
-
-        if str(derived_relation_formula) in candidates_cache:
-            continue
-        candidates_cache.add(str(derived_relation_formula))
-
-        if closing_qa_cycle(syntax.the_program, [pre_relax_state.element_sort(elm) for elm in parameter_elements],
-                                                [pre_relax_state.element_sort(elm) for elm in relaxed_elements_relevant]):
-            # adding the derived relation would close a quantifier alternation cycle, discard the candidate
-            continue
-
-        # if trns.eval_double_vocab(diffing_formula, first_relax_idx):
-        if is_rel_blocking_relax_step(trns, first_relax_idx,
-                                 ([(vars_from_elm[elm], pre_relax_state.element_sort(elm).name) for elm in parameter_elements],
-                                  derived_relation_formula)):
-            # if all(trs.eval_double_vocab(diffing_formula, first_relax_step_idx(trs)) for trs in more_traces):
-                diff_conjunctions.append(([vars_from_elm[elm] for elm in parameter_elements],
-                                           derived_relation_formula))
-
-    return diff_conjunctions
-
-def replace_relaxation_action(prog: syntax.Program, new_relax_action: syntax.DefinitionDecl) -> syntax.Program:
-    old_relaxation_action = prog.scope.get('decrease_domain')
-    decls = [decl for decl in prog.decls if decl != old_relaxation_action]
-    decls.append(new_relax_action)
-    return syntax.Program(decls)
-
-
-def transition_decl_from_name(transition_name: str) -> syntax.TraceTransitionDecl:
-    NO_TOK = None
-    NO_ARGS = None
-    transition_decl = syntax.TransitionCall(NO_TOK, transition_name, NO_ARGS)
-    return syntax.TraceTransitionDecl(syntax.TransitionCalls([transition_decl]))
-
-def relativized_assert_decl(formula: Union[Expr, Diagram]) -> syntax.AssertDecl:
-    if isinstance(formula, Diagram):
-        expr = formula.to_ast()
-    else:
-        expr = formula
-    relativized_expr = syntax.relativize_quantifiers(active_rels_mapping(), expr)
-    return syntax.AssertDecl(None, relativized_expr)
-
-def active_rels_mapping() -> Mapping[syntax.SortDecl, syntax.RelationDecl]:
-    # TODO: should be read from the relaxation / the program, not fixed.
-    # TODO: duplicated from relaxed_program()
-    actives: Dict[syntax.SortDecl, syntax.RelationDecl] = {}
-    prog = syntax.the_program
-
-    for sort in prog.sorts():
-        name = 'active_' + sort.name # prog.scope.fresh('active_' + sort.name)
-        r = syntax.RelationDecl(None, name, arity=[syntax.UninterpretedSort(None, sort.name)],
-                                mutable=True, derived=None, annotations=[])
-        actives[sort] = r
-
-    return actives
-
-def diagram_trace_to_explicitly_relaxed_trace_decl(trace: RelaxedTrace, ending_property: Expr) -> syntax.TraceDecl:
-    trace = list(reversed(trace))
-
-    components: List[syntax.TraceComponent] = []
-    assert len(trace) > 1
-    _, first_diag = trace[0]
-    components.append(relativized_assert_decl(first_diag))
-
-    for pre, post in zip(trace, trace[1:]):
-        t, pre_diag = pre
-        assert t is not None
-        _, post_diag = post
-
-        assert isinstance(pre_diag, Diagram)
-        assert isinstance(post_diag, Diagram)
-
-        actual_transition = transition_decl_from_name(t.prog_transition_name())
-        components.append(actual_transition)
-
-        assert len(pre_diag.vs()) >= len(post_diag.vs())
-        if len(pre_diag.vs()) != len(post_diag.vs()):
-            components.append(transition_decl_from_name('decrease_domain'))  # TODO: make non-hardcoded
-
-    # _, last_diag = trace[-1]
-    components.append(relativized_assert_decl(ending_property))
-
-    return syntax.TraceDecl(None, components, True)
-
-def diagram_trace_to_explicitly_relaxed_trace(trace: RelaxedTrace, safety: Sequence[syntax.InvariantDecl]) -> None:
-    relaxed_prog = relaxed_program(syntax.the_program)
-
-    with syntax.prog_context(relaxed_prog):
-        s = Solver()
-
-        end_expr = syntax.Not(syntax.And(*(invd.expr for invd in safety)))
-        end_expr.resolve(syntax.the_program.scope, syntax.BoolSort)
-        trace_decl = diagram_trace_to_explicitly_relaxed_trace_decl(trace, end_expr)
-        trace_decl.resolve(syntax.the_program.scope)
-
-        print(trace_decl)
-
-        res = bmc_trace(relaxed_prog, trace_decl, s, lambda slvr, ks: logic.check_solver(slvr, ks, minimize=True))
-        print(res)
-        assert False
->>>>>>> 2e8731c1
+        return res